--- conflicted
+++ resolved
@@ -54,7 +54,6 @@
     "ml": "gvs/wav2vec2-large-xlsr-malayalam",
     "no": "NbAiLab/nb-wav2vec2-1b-bokmaal",
     "nn": "NbAiLab/nb-wav2vec2-300m-nynorsk",
-<<<<<<< HEAD
 }
 
 SPACY_LANGUAGE_MODELS = {
@@ -66,8 +65,6 @@
     "ja": "ja_core_news_sm",
     "pt": "pt_core_news_sm",
     "es": "es_core_news_sm",
-=======
->>>>>>> f2da2f85
 }
 
 
@@ -256,7 +253,7 @@
             )
         else:
             lengths = None
-            
+
         with torch.inference_mode():
             if model_type == "torchaudio":
                 emissions, _ = model(waveform_segment.to(device), lengths=lengths)
